--- conflicted
+++ resolved
@@ -20,7 +20,6 @@
 import java.io.IOException;
 import java.io.InputStream;
 import java.nio.charset.Charset;
-import java.nio.file.Files;
 import java.security.MessageDigest;
 import java.security.NoSuchAlgorithmException;
 import java.util.ArrayList;
@@ -33,10 +32,7 @@
 import java.util.Map;
 import java.util.Properties;
 import java.util.Set;
-import java.util.regex.Matcher;
-import java.util.regex.Pattern;
-
-import org.apache.commons.io.FileUtils;
+
 import org.apache.maven.plugin.logging.Log;
 import org.apache.maven.shared.model.fileset.FileSet;
 import org.apache.maven.shared.model.fileset.util.FileSetManager;
@@ -47,7 +43,6 @@
 import org.spdx.rdfparser.SpdxPackageVerificationCode;
 import org.spdx.rdfparser.license.AnyLicenseInfo;
 import org.spdx.rdfparser.license.ConjunctiveLicenseSet;
-import org.spdx.rdfparser.license.LicenseInfoFactory;
 import org.spdx.rdfparser.model.DoapProject;
 import org.spdx.rdfparser.model.Relationship;
 import org.spdx.rdfparser.model.Relationship.RelationshipType;
@@ -366,13 +361,9 @@
         		} else {
         			license = new ConjunctiveLicenseSet( fileSpdxLicenses.toArray( new AnyLicenseInfo[fileSpdxLicenses.size()] ) );
         		}
-<<<<<<< HEAD
         		if ( licenseComment == null ) {
         			licenseComment = "";
         		} else if (licenseComment.length() > 0) {
-=======
-        		if (licenseComment.length() > 0) {
->>>>>>> 2273b031
         			licenseComment = licenseComment.concat( ";  ");
         		}
         		licenseComment = licenseComment.concat( "This file contains SPDX-License-Identifiers for " );
